module go.qbee.io/agent

<<<<<<< HEAD
go 1.23
=======
go 1.23.0

toolchain go1.23.8
>>>>>>> 16474b90

require (
	github.com/UserExistsError/conpty v0.1.4
	github.com/creack/pty v1.1.21
	github.com/google/go-tpm v0.9.0
	github.com/google/go-tpm-tools v0.4.2
<<<<<<< HEAD
	github.com/shirou/gopsutil/v4 v4.24.6
	github.com/xtaci/smux v1.5.24
	go.qbee.io/transport v1.24.33
	golang.org/x/sys v0.28.0
=======
	github.com/xtaci/smux v1.5.34
	go.qbee.io/transport v1.25.12
	golang.org/x/sys v0.32.0
>>>>>>> 16474b90
	google.golang.org/protobuf v1.33.0
)

require (
	github.com/go-ole/go-ole v1.2.6 // indirect
	github.com/golang/protobuf v1.5.3 // indirect
	github.com/google/go-sev-guest v0.9.3 // indirect
	github.com/google/go-tdx-guest v0.2.3-0.20231011100059-4cf02bed9d33 // indirect
	github.com/google/logger v1.1.1 // indirect
	github.com/google/uuid v1.3.1 // indirect
	github.com/lufia/plan9stats v0.0.0-20211012122336-39d0f177ccd0 // indirect
	github.com/pborman/uuid v1.2.1 // indirect
	github.com/pkg/errors v0.9.1 // indirect
<<<<<<< HEAD
	github.com/power-devops/perfstat v0.0.0-20210106213030-5aafc221ea8c // indirect
	github.com/shoenig/go-m1cpu v0.1.6 // indirect
	github.com/tklauser/go-sysconf v0.3.12 // indirect
	github.com/tklauser/numcpus v0.6.1 // indirect
	github.com/yusufpapurcu/wmi v1.2.4 // indirect
	golang.org/x/crypto v0.31.0 // indirect
)

//replace go.qbee.io/transport => ../transport
=======
	golang.org/x/crypto v0.37.0 // indirect
)
>>>>>>> 16474b90
<|MERGE_RESOLUTION|>--- conflicted
+++ resolved
@@ -1,32 +1,23 @@
 module go.qbee.io/agent
 
-<<<<<<< HEAD
-go 1.23
-=======
 go 1.23.0
 
 toolchain go1.23.8
->>>>>>> 16474b90
 
 require (
 	github.com/UserExistsError/conpty v0.1.4
 	github.com/creack/pty v1.1.21
 	github.com/google/go-tpm v0.9.0
 	github.com/google/go-tpm-tools v0.4.2
-<<<<<<< HEAD
-	github.com/shirou/gopsutil/v4 v4.24.6
-	github.com/xtaci/smux v1.5.24
-	go.qbee.io/transport v1.24.33
-	golang.org/x/sys v0.28.0
-=======
+	github.com/shirou/gopsutil/v4 v4.25.4
 	github.com/xtaci/smux v1.5.34
 	go.qbee.io/transport v1.25.12
-	golang.org/x/sys v0.32.0
->>>>>>> 16474b90
+	golang.org/x/sys v0.33.0
 	google.golang.org/protobuf v1.33.0
 )
 
 require (
+	github.com/ebitengine/purego v0.8.2 // indirect
 	github.com/go-ole/go-ole v1.2.6 // indirect
 	github.com/golang/protobuf v1.5.3 // indirect
 	github.com/google/go-sev-guest v0.9.3 // indirect
@@ -36,17 +27,11 @@
 	github.com/lufia/plan9stats v0.0.0-20211012122336-39d0f177ccd0 // indirect
 	github.com/pborman/uuid v1.2.1 // indirect
 	github.com/pkg/errors v0.9.1 // indirect
-<<<<<<< HEAD
 	github.com/power-devops/perfstat v0.0.0-20210106213030-5aafc221ea8c // indirect
-	github.com/shoenig/go-m1cpu v0.1.6 // indirect
 	github.com/tklauser/go-sysconf v0.3.12 // indirect
 	github.com/tklauser/numcpus v0.6.1 // indirect
 	github.com/yusufpapurcu/wmi v1.2.4 // indirect
-	golang.org/x/crypto v0.31.0 // indirect
+	golang.org/x/crypto v0.37.0 // indirect
 )
 
-//replace go.qbee.io/transport => ../transport
-=======
-	golang.org/x/crypto v0.37.0 // indirect
-)
->>>>>>> 16474b90
+//replace go.qbee.io/transport => ../transport