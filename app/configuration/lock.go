--- conflicted
+++ resolved
@@ -7,12 +7,7 @@
 	"time"
 )
 
-<<<<<<< HEAD
 const lockFileName = "config.lock"
-const lockFileTimeout = time.Hour
-=======
-const lockFilePath = "/run/lock/LCK..qbee-agent-configuration"
->>>>>>> 78d44d31
 
 // lockFilePath returns the path to the lock file.
 func (srv *Service) lockFilePath() string {
@@ -20,11 +15,7 @@
 }
 
 // acquireLock for the configuration execution.
-<<<<<<< HEAD
-func (srv *Service) acquireLock() error {
-=======
-func acquireLock(lockFileTimeout time.Duration) error {
->>>>>>> 78d44d31
+func (srv *Service) acquireLock(lockFileTimeout time.Duration) error {
 	// Check if lock file exists and is not expired
 	if lockFileStat, err := os.Stat(srv.lockFilePath()); err == nil {
 		lockFileExpired := time.Since(lockFileStat.ModTime()) > lockFileTimeout
