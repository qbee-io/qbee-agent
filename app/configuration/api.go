--- conflicted
+++ resolved
@@ -77,25 +77,6 @@
 		return delivered, nil
 	}
 
-<<<<<<< HEAD
-	srv.addReportsToBuffer(reports)
-
-	// attempt to deliver reports to the device hub
-
-	srv.reportsBufferLock.Lock()
-	defer srv.reportsBufferLock.Unlock()
-
-	for len(srv.reportsBuffer) > 0 {
-		buf := new(bytes.Buffer)
-		jsonEncoder := json.NewEncoder(buf)
-		count := 0
-
-		for _, report := range srv.reportsBuffer {
-			if err := jsonEncoder.Encode(report); err != nil {
-				return fmt.Errorf("error encoding report into JSON: %w", err)
-			}
-
-=======
 	// attempt to deliver reports to the device hub
 	for len(reports) > 0 {
 		buf := new(bytes.Buffer)
@@ -107,25 +88,16 @@
 				return delivered, fmt.Errorf("error encoding report into JSON: %w", err)
 			}
 
->>>>>>> ee17b83a
 			if count++; count >= reportsDeliveryBatchSize {
 				break
 			}
 		}
 
 		if err := srv.api.Post(ctx, reportsAPIPath, buf, nil); err != nil {
-<<<<<<< HEAD
-			return fmt.Errorf("error delivering reports: %w", err)
-		}
-
-		// remove delivered reports from the buffer
-		srv.reportsBuffer = srv.reportsBuffer[count:]
-=======
 			return delivered, fmt.Errorf("error delivering reports: %w", err)
 		}
 
 		delivered += count
->>>>>>> ee17b83a
 	}
 
 	return delivered, nil
