--- conflicted
+++ resolved
@@ -7,12 +7,7 @@
 )
 
 const (
-<<<<<<< HEAD
-	startOnceOption = "run-once"
-=======
-	startDisableAutoUpdateOption = "no-auto-update"
 	startOnceOption              = "run-once"
->>>>>>> 86c12a99
 )
 
 var startCommand = Command{
@@ -25,19 +20,9 @@
 			Help:  "Run once.",
 			Flag:  "true",
 		},
-		{
-			Name:  startOnceOption,
-			Short: "1",
-			Help:  "Run once.",
-			Flag:  "true",
-		},
 	},
 
 	Target: func(opts Options) error {
-<<<<<<< HEAD
-=======
-		disableAutoUpdate := opts[startDisableAutoUpdateOption] == "true"
->>>>>>> 86c12a99
 		runOnce := opts[startOnceOption] == "true"
 
 		ctx := context.Background()
@@ -49,13 +34,6 @@
 
 		if runOnce {
 			return agent.RunOnce(ctx, cfg)
-<<<<<<< HEAD
-=======
-		}
-
-		if disableAutoUpdate || !cfg.AutoUpdate {
-			return agent.Start(ctx, cfg)
->>>>>>> 86c12a99
 		}
 
 		return agent.Start(ctx, cfg)
