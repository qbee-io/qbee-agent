package agent

import (
	"context"
	"crypto/ecdsa"
	"crypto/x509"
	"os"
	"os/exec"
	"os/signal"
	"sync"
	"syscall"
	"time"

	"github.com/qbee-io/qbee-agent/app/api"
	"github.com/qbee-io/qbee-agent/app/configuration"
	"github.com/qbee-io/qbee-agent/app/inventory"
	"github.com/qbee-io/qbee-agent/app/log"
	"github.com/qbee-io/qbee-agent/app/metrics"
	"github.com/qbee-io/qbee-agent/app/utils"
)

type Agent struct {
	cfg *Config

	privateKey  *ecdsa.PrivateKey
	certificate *x509.Certificate
	caCertPool  *x509.CertPool

	api        *api.Client
	inProgress *sync.WaitGroup
	loopTicker *time.Ticker
	stop       chan bool
	update     chan bool

	Inventory     *inventory.Service
	Configuration *configuration.Service
	Metrics       *metrics.Service
}

// Run the main control loop of the agent.
func (agent *Agent) Run(ctx context.Context) error {
	// look for run interval changes
	intervalChange := agent.Configuration.RunIntervalChangedNotifier()

	// catch SIGINT and SIGKILL to gracefully shut down the agent
	stopSignalCh := make(chan os.Signal, 1)
	signal.Notify(stopSignalCh, os.Interrupt, os.Kill)

	// use SIGUSR1 to force processing outside normal schedule
	updateSignalCh := make(chan os.Signal, 1)
	signal.Notify(updateSignalCh, syscall.SIGUSR1)

	// ticker won't trigger the first run immediately, so let's do that ourselves
	go agent.RunOnce(ctx, FullRun)

	log.Infof("starting agent scheduler")
	for {
		select {
		case <-agent.stop:
			log.Infof("stopping the agent")

			// let all the processing finish
			agent.inProgress.Wait()

			// and return
			return nil

		case <-stopSignalCh:
			log.Debugf("received interrupt signal")

			agent.stop <- true

		case newInterval := <-intervalChange:
			log.Debugf("run interval updated: %s", newInterval)
			agent.loopTicker.Reset(newInterval)

		case <-agent.loopTicker.C:
			go agent.RunOnce(ctx, FullRun)

		case <-updateSignalCh:
			log.Debugf("received update signal")
			// reset the ticker, so we don't run the update twice (scheduled and manually triggered)
			agent.loopTicker.Reset(agent.Configuration.RunInterval())

			go agent.RunOnce(ctx, FullRun)

		case <-agent.update:
			log.Infof("starting agent update")

			// wait for all the processing to finish
			agent.inProgress.Wait()

			// and run the update (this will block until the update is finished)
			if err := agent.updateAgent(ctx); err != nil {
				log.Errorf("failed to update the agent: %v", err)
			}
		}
	}
}

type RunOnceMode int

const (
	FullRun RunOnceMode = iota
	QuickRun
)

// RunOnce performs a single run of the agent routines.
func (agent *Agent) RunOnce(ctx context.Context, mode RunOnceMode) {
	defer func() {
		if err := recover(); err != nil {
			log.Errorf("fatal agent error: %v", err)
		}
	}()

	log.Debugf("starting agent run")

	configData, err := agent.Configuration.Get(ctx)
	if err != nil {
		// if we can't get the config, let's try to get the last known config
		if configData = agent.Configuration.Current(); configData == nil {
			log.Errorf("failed to get device configuration from the device hub: %v", err)
			return
		} else {
			log.Warnf("failed to get device configuration from the device hub: %v - using last known config", err)
		}
	}

	agent.Configuration.UpdateSettings(configData)

	if mode == FullRun {
		agent.doCheckIn(ctx)
		agent.doMetrics(ctx)
		agent.doInventories(ctx)
		agent.doConfig(ctx, configData)
	} else {
		agent.doSystemInventory(ctx)
	}

	if agent.Configuration.ShouldReboot() {
		agent.RebootSystem(ctx)
	}
}

// doCheckIn sends a heartbeat to the device hub and checks for updates.
func (agent *Agent) doCheckIn(ctx context.Context) {
	agent.inProgress.Add(1)

	go func() {
		defer agent.inProgress.Done()

		response, err := agent.checkIn(ctx, !agent.cfg.DisableAutoUpdate)
		if err != nil {
			log.Errorf("failed to check-in: %v", err)
			return
		}

		if agent.cfg.DisableAutoUpdate {
			return
		}

		if response.UpdateAvailable() {
			agent.update <- true
		}
	}()
}

// doMetrics collects system metrics - if enabled - and delivers them to the device hub API.
func (agent *Agent) doMetrics(ctx context.Context) {
	if !agent.Configuration.MetricsEnabled() {
		return
	}

	agent.inProgress.Add(1)

	go func() {
		defer agent.inProgress.Done()

		if err := agent.Metrics.Send(ctx, metrics.Collect()); err != nil {
			log.Errorf("failed to send metrics: %v", err)
		}
	}()
}

// doConfig executes the committed configuration.
func (agent *Agent) doConfig(ctx context.Context, configData *configuration.CommittedConfig) {
	agent.inProgress.Add(1)
	defer agent.inProgress.Done()

	currentCommitID := agent.Configuration.CurrentCommitID()

	if err := agent.Configuration.Execute(ctx, configData); err != nil {
		log.Errorf("failed to apply configuration: %v", err)
	}

	// when new config has a different commitID then applied to the system, let's push new inventories out
	if currentCommitID != configData.CommitID {
		agent.doInventories(ctx)
	}
}

const shutdownBinPath = "/sbin/shutdown"

// RebootSystem reboots the host system.
func (agent *Agent) RebootSystem(ctx context.Context) {
	if _, err := exec.LookPath(shutdownBinPath); err != nil {
		log.Errorf("cannot reboot: %s - %v", shutdownBinPath, err)
		return
	}

	if output, err := utils.RunCommand(ctx, []string{"/sbin/shutdown", "-r", "+1"}); err != nil {
		log.Errorf("scheduling system reboot failed: %v", err)
	} else {
		log.Infof("scheduling system reboot completed: %s", output)
	}

	agent.stop <- true
}

// NewWithoutCredentials returns a new instance of Agent without loaded credentials.
func NewWithoutCredentials(cfg *Config) (*Agent, error) {
	if err := prepareDirectories(cfg.Directory, cfg.CacheDirectory); err != nil {
		return nil, err
	}

	agent := &Agent{
		cfg:        cfg,
		inProgress: new(sync.WaitGroup),
		stop:       make(chan bool, 1),
		update:     make(chan bool, 1),
	}

	if err := api.UseProxy(cfg.ProxyServer, cfg.ProxyPort, cfg.ProxyUser, cfg.ProxyPassword); err != nil {
		return nil, err
	}

	if err := agent.loadCACertificatesPool(); err != nil {
		return nil, err
	}

	agent.api = api.NewClient(cfg.DeviceHubServer, cfg.DeviceHubPort, agent.caCertPool)
<<<<<<< HEAD
	agent.Inventory = inventory.New(agent.api)
	agent.Configuration = configuration.New(agent.api, cfg.CacheDirectory)
=======

	appDir := filepath.Join(cfg.StateDirectory, appWorkingDirectory)
	cacheDir := filepath.Join(appDir, cacheDirectory)
	agent.Inventory = inventory.New(agent.api)
	agent.Configuration = configuration.New(agent.api, appDir, cacheDir)
>>>>>>> ee17b83a
	agent.Metrics = metrics.New(agent.api)
	agent.loopTicker = time.NewTicker(agent.Configuration.RunInterval())

	return agent, nil
}

// New returns a new instance of Agent with loaded credentials.
func New(cfg *Config) (*Agent, error) {
	agent, err := NewWithoutCredentials(cfg)
	if err != nil {
		return nil, err
	}

	if err = agent.loadPrivateKey(); err != nil {
		return nil, err
	}

	if err = agent.loadCertificate(); err != nil {
		return nil, err
	}

	agent.api.UseTLSCredentials(agent.privateKey, agent.certificate)

	return agent, nil
}<|MERGE_RESOLUTION|>--- conflicted
+++ resolved
@@ -7,6 +7,7 @@
 	"os"
 	"os/exec"
 	"os/signal"
+	"path/filepath"
 	"sync"
 	"syscall"
 	"time"
@@ -219,10 +220,6 @@
 
 // NewWithoutCredentials returns a new instance of Agent without loaded credentials.
 func NewWithoutCredentials(cfg *Config) (*Agent, error) {
-	if err := prepareDirectories(cfg.Directory, cfg.CacheDirectory); err != nil {
-		return nil, err
-	}
-
 	agent := &Agent{
 		cfg:        cfg,
 		inProgress: new(sync.WaitGroup),
@@ -239,16 +236,11 @@
 	}
 
 	agent.api = api.NewClient(cfg.DeviceHubServer, cfg.DeviceHubPort, agent.caCertPool)
-<<<<<<< HEAD
-	agent.Inventory = inventory.New(agent.api)
-	agent.Configuration = configuration.New(agent.api, cfg.CacheDirectory)
-=======
 
 	appDir := filepath.Join(cfg.StateDirectory, appWorkingDirectory)
 	cacheDir := filepath.Join(appDir, cacheDirectory)
 	agent.Inventory = inventory.New(agent.api)
 	agent.Configuration = configuration.New(agent.api, appDir, cacheDir)
->>>>>>> ee17b83a
 	agent.Metrics = metrics.New(agent.api)
 	agent.loopTicker = time.NewTicker(agent.Configuration.RunInterval())
 
