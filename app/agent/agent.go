--- conflicted
+++ resolved
@@ -140,10 +140,7 @@
 		agent.do(ctx, "check-in", agent.doCheckIn)
 		agent.do(ctx, "metrics", agent.doMetrics)
 		agent.do(ctx, "config", agent.doConfig(configData))
-<<<<<<< HEAD
 		agent.do(ctx, "remote-access", agent.doRemoteAccess)
-=======
->>>>>>> ea1254fb
 	} else {
 		agent.do(ctx, "system-inventory", agent.doSystemInventory)
 	}
@@ -249,10 +246,6 @@
 		update:     make(chan bool, 1),
 	}
 
-<<<<<<< HEAD
-	if err := prepareDirectories(cfg.Directory, cfg.StateDirectory); err != nil {
-		return nil, err
-=======
 	var proxy *api.Proxy
 	if cfg.ProxyServer != "" {
 		proxy = &api.Proxy{
@@ -265,21 +258,6 @@
 		if err := api.UseProxy(proxy); err != nil {
 			return nil, err
 		}
->>>>>>> ea1254fb
-	}
-
-	var proxy *api.Proxy
-	if cfg.ProxyServer != "" {
-		proxy = &api.Proxy{
-			Host:     cfg.ProxyServer,
-			Port:     cfg.ProxyPort,
-			User:     cfg.ProxyUser,
-			Password: cfg.ProxyPassword,
-		}
-
-		if err := api.UseProxy(proxy); err != nil {
-			return nil, err
-		}
 	}
 
 	if err := agent.loadCACertificatesPool(); err != nil {
