--- conflicted
+++ resolved
@@ -1,7 +1,6 @@
 VERSION=0000.00
 VERSION_VAR=github.com/qbee-io/qbee-agent/app.Version
 
-<<<<<<< HEAD
 # PUBLIC_SIGNING_KEY is a public part of services/devicehub/cmd/agent-upload/dev-signing.key
 # For production release, it must be replaced with the correct public key.
 # Use cmd/get-public-signing-key/main.go to obtain a public key from a private key.
@@ -11,11 +10,6 @@
 build:
 	CGO_ENABLED=0 go build \
 		-ldflags "-s -w -X $(VERSION_VAR)=$(VERSION) -X $(PUBLIC_SINGING_KEY_VAR)=$(PUBLIC_SIGNING_KEY)" \
-=======
-build:
-	CGO_ENABLED=0 go build \
-		-ldflags "-s -w -X $(VERSION_VAR)=$(VERSION)" \
->>>>>>> ee17b83a
 		-o bin/qbee-agent cmd/agent/main.go
 
 auto-build:
